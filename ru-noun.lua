--[=[
	This module contains functions for creating inflection tables for Russian
	nouns.

	Arguments:
		1: stress pattern number, or multiple numbers separated by commas
		2: stem
		3: declension type (usually just the ending)
		4: suffixless form (optional, default = stem)
		a: animacy (a = animate, i = inanimate, b = both, otherwise inanimate)
		n: number restriction (p = plural only, s = singular only, otherwise both)
		pl: special plural stem (optional, default = stem)
		barepl: suffixless plural stem (optional, default = argument 4 if explicitly given, else plural stem)

	Case abbreviations:
		nom: nominative
		gen: genitive
		dat: dative
		acc: accusative
		ins: instrumental
		pre: prepositional
		par: partitive
		loc: locative
		voc: vocative

TODO:

1. Bug in -я nouns with bare specified; should not have -ь ending. Old templates did not add this ending when bare occurred.
2. Remove barepl, make pl= be 5th argument.
3. Add stress pattern for ь-stem numbers.
4. Eliminate complicated defaulting code for second and further stem sets.
5. Add ability to specify manual translation.
6. Support adjective declensions.
7. Support multiple words.

]=]--

local m_utilities = require("Module:utilities")
local ut = require("Module:utils")
local m_links = require("Module:links")
local com = require("Module:ru-common")
local strutils = require("Module:string utilities")
local m_table_tools = require("Module:table tools")
local m_debug = require("Module:debug")

local export = {}

local lang = require("Module:languages").getByCode("ru")

local u = mw.ustring.char
local rfind = mw.ustring.find
local rsubn = mw.ustring.gsub
local rmatch = mw.ustring.match
local rsplit = mw.text.split
local ulower = mw.ustring.lower
local usub = mw.ustring.sub

local AC = u(0x0301) -- acute =  ́

-- version of rsubn() that discards all but the first return value
local function rsub(term, foo, bar)
	local retval = rsubn(term, foo, bar)
	return retval
end

local function track(page)
	m_debug.track("ru-noun/" .. page)
	return true
end

-- Clone parent's args while also assigning nil to empty strings.
local function clone_args(frame)
	local args = {}
	for pname, param in pairs(frame:getParent().args) do
		if param == "" then args[pname] = nil
		else args[pname] = param
		end
	end
	return args
end

-- Old-style declensions.
local declensions_old = {}
-- Categories corresponding to old-style declensions. These may contain
-- the following fields: 'singular', 'plural', 'full', 'declinfo',
-- 'allowcons'.
--
-- 'singular' is used to construct a category of the form
-- "Russian nominals SINGULAR". If omitted, a category is constructed of the
-- form "Russian nominals ending in -ENDING", where ENDING is the actual
-- nom sg ending shorn of its acute accents. The value of SINGULAR can be
-- one of the following: a single string, a list of strings, or a function,
-- which is passed one argument (the value of ENDING that would be used to
-- auto-initialize the category), and should return a single string or list
-- of strings.
--
-- 'plural' is analogous but used to construct a category of the form
-- "Russian nominals with PLURAL", and if omitted, a category is constructed
-- of the form "Russian nominals with plural -ENDING", based on the actual
-- nom pl ending shortn of its acute accents.
--
-- In addition, a category is normally constructed from the combination of
-- 'singular' and 'plural', appropriately defaulted; e.g. if both are present,
-- the combined category will be "Russian nominals SINGULAR with PLURAL" and
-- if both are missing, the combined category will be
-- "Russian nominals ending in -SGENDING with plural -PLENDING".
-- (Note that if either singular or plural or both specifies a list, looping
-- will occur over all combinations.) The value of this combined category
-- can be overridden, however, using 'full', which takes the same sorts of
-- values as 'singular' and 'plural'.
--
-- 'declinfo' should be a table of info about the traditional declensional
-- category of the declension type, with fields 'decl' ("1st", "2nd", "3rd" or
-- "invariable"), 'hard' ("hard", "soft" or "none"), 'g' ("m", "f", "n" or
-- "none"), suffix' (if true, the declension type includes a long suffix
-- added to the string that itself undergoes reducibility and such, and so
-- reducibility cannot occur in the stem minus the suffix).
--
-- In addition to the above categories, additional more specific categories
-- are constructed based on the final letter of the stem, e.g.
-- "Russian velar-stem nominals with ending -ENDING". See
-- get_stem_trailing_letter_type(). One of the possible such categories is
-- "Russian consonant-stem nominals ...", but this will be suppressed unless
-- 'allowcons' is set, to avoid redundant classes like
-- "Russian consonant-stem nominals ending in a consonant" and classes like
-- "Russian consonant-stem nominals ending in -а", which consists of all
-- nominals in -а.
--
-- 'enable_categories' is a special hack for testing, which disables all
-- category insertion if false. Delete this as soon as we've verified the
-- working of the category code and created all the necessary categories.
-- 'enable_ending_categories' similarly disables all of the "-ENDING"
-- categories if false.
local enable_categories = true
local enable_ending_categories = true
local declensions_old_cat = {}
-- New-style declensions; computed automatically from the old-style ones,
-- for the most part.
local declensions = {}
-- Categories corresponding to new-style declensions. Computed automatically
-- from the old-style ones, for the most part. Same format as the old-style
-- ones.
local declensions_cat = {}
-- Auto-detection functions, old-style, for a given input declension.
-- It is passed two params, (stressed) STEM and STRESS_PATTERN, and should
-- return the ouput declension.
local detect_decl_old = {}
-- Auto-detection functions, new style; computed automatically from the
-- old-style ones.
local detect_decl = {}
local sibilant_suffixes = {}
local stress_patterns = {}
-- Set of patterns with stressed genitive plural.
local stressed_gen_pl_patterns = {}
-- Set of patterns with stressed prepositional singular.
local stressed_pre_sg_patterns = {}
-- List of all cases, excluding loc/par/voc.
local decl_cases
-- List of all cases, including loc/par/voc.
local cases
-- Type of trailing letter, for tracking purposes
local trailing_letter_type

-- FIXME!! Delete most of this tracking code once we've enabled all the
-- categories. Note that some of the tracking categories aren't redundant;
-- in particular, we have more specific categories that combine
-- decl and stress classes, such as "а/5" or "о-ья/4*"; we also have
-- the same prefixed by "reducible-stem/" for reducible stems.
local function tracking_code(stress, decl_class, real_decl_class, args)
	assert(decl_class)
	assert(real_decl_class)
	local hint_types, _ = get_stem_trailing_letter_type(args.stem)
	if real_decl_class == decl_class then
		real_decl_class = nil
	end
	local function dotrack(prefix)
		track(stress)
		track(decl_class)
		track(decl_class .. "/" .. stress)
		if real_decl_class then
			track(real_decl_class)
			track(real_decl_class .. "/" .. stress)
		end
		for _, hint_type in ipairs(hint_types) do
			track(hint_type)
			track(decl_class .. "/" .. hint_type)
			if real_decl_class then
				track(real_decl_class .. "/" .. hint_type)
			end
		end
		if args.pl ~= args.stem then
			track("irreg-pl")
		end
	end
	dotrack("")
	if args.bare ~= args.stem then
		track("reducible-stem")
		dotrack("reducible-stem/")
	end
	if rfind(args.stem, "и́?н$") and (decl_class == "" or decl_class == "-") then
		track("irregular-in")
	end
	if rfind(args.stem, "[еёо]́?нок$") and (decl_class == "" or decl_class == "-") then
		track("irregular-onok")
	end
	if args.pltail then
		track("pltail")
	end
	if args.sgtail then
		track("sgtail")
	end
	for case in pairs(cases) do
		if args[case] then
			track("irreg/" .. case)
			-- questionable use: dotrack("irreg/" .. case .. "/")
		end
	end
end

-- Insert the category CAT (a string) into list CATEGORIES. String will
-- have "Russian " prepended and ~ substituted for the part of speech --
-- currently always "nominals".
local function insert_category(categories, cat)
	if enable_categories then
		table.insert(categories, "Russian " .. rsub(cat, "~", "nominals"))
	end
end

-- Insert categories into ARGS.CATEGORIES corresponding to the specified
-- stress and declension classes and to the form of the stem (e.g. velar,
-- sibilant, etc.).
local function categorize(stress, decl_class, args)
	local function cat_to_list(cat)
		if not cat then
			return {}
		elseif type(cat) == "string" then
			return {cat}
		else
			assert(type(cat) == "table")
			return cat
		end
	end

	-- Insert category CAT into the list of categories in ARGS.
	-- CAT may be nil, a single string or a list of strings. We call
	-- insert_category() on each string. The strings will have "Russian "
	-- prepended and "~" replaced with the part of speech (currently always
	-- "nominals").
	local function insert_cat(cat)
		for _, c in ipairs(cat_to_list(cat)) do
			insert_category(args.categories, c)
		end
	end

	-- Insert category CAT, as with insert_cat(); but also insert categories
	-- prepending each of the stem types in STEM_TYPES. As an exception,
	-- ignore stem type "consonant" unless ALLOWCONS is true; this is set
	-- only for declension types where we expect they can be preceded by
	-- something other than a consonant (e.g. a vowel or the soft sign).
	local function insert_cat_with_stem_type(cat, stem_types, allowcons)
		for _, c in ipairs(cat_to_list(cat)) do
			for _, stem_type in ipairs(stem_types) do
				if stem_type ~= "consonant" or allowcons then
					if enable_ending_categories then
						insert_cat(stem_type .. "-stem " .. c)
					end
				end
			end
		end
		insert_cat(cat)
	end

	-- "Resolve" the category spec CATSPEC into the sort of category spec
	-- accepted by insert_cat(), i.e. nil, a single string or a list of
	-- strings. CATSPEC may be any of these or a function, which takes one
	-- argument (SUFFIX) and returns another CATSPEC.
	local function resolve_cat(catspec, suffix)
		if type(catspec) == "function" then
			return resolve_cat(catspec(suffix), suffix)
		else
			return catspec
		end
	end

	-- Check whether an override for nom_sg or nom_pl still contains the
	-- normal suffix (which should already have accents removed) in at least
	-- one of its entries. If no override then of course we return true.
	local function override_matches_suffix(override, suffix, ispl)
		if not override then
			return true
		end
		assert(suffix == com.remove_accents(suffix))		
		override = canonicalize_override(override, args, ispl)
		for _, x in ipairs(override) do
			local entry, notes = m_table_tools.get_notes(x)
			entry = com.remove_accents(m_links.remove_links(entry))
			if rfind(entry, suffix .. "$") then
				return true
			end
		end
		return false
	end

	assert(decl_class)
	local _, sgstem_types = get_stem_trailing_letter_type(args.stem)
	local _, plstem_types = get_stem_trailing_letter_type(args.pl)

	local decl_cats = old and declensions_old_cat or declensions_cat

	local sgdecl, pldecl
	if rfind(decl_class, "/") then
		local indiv_decl_classes = rsplit(decl_class, "/")
		sgdecl, pldecl = indiv_decl_classes[1], indiv_decl_classes[2]
	else
		sgdecl, pldecl = decl_class, decl_class
	end
	local sgdeclcat = decl_cats[sgdecl]
	local pldeclcat = decl_cats[pldecl]
	-- error(sgdecl)
	assert(sgdeclcat)
	assert(pldeclcat)
	-- insert human version of declinfo
	local di = sgdeclcat.declinfo
	if di.decl == "invariable" then
		insert_cat("invariable ~")
	elseif di.decl == "3rd" then
		insert_cat("3rd-declension ~")
	else
		insert_cat(di.decl .. "-declension " .. di.hard .. " ~")
	end
	local sgsuffix = args.suffixes["nom_sg"]
	if sgsuffix then
		assert(#sgsuffix == 1) -- If this ever fails, then implement a loop
		sgsuffix = com.remove_accents(sgsuffix[1])
		-- If we are a plurale tantum or if nom_sg is overridden and has
		-- an unusual suffix, then don't create category for sg suffix
		if args.n == "p" or not override_matches_suffix(args["nom_sg"], sgsuffix, false) then
			sgsuffix = nil
		end
	end
	local plsuffix = args.suffixes["nom_pl"]
	if plsuffix then
		assert(#plsuffix == 1) -- If this ever fails, then implement a loop
		plsuffix = com.remove_accents(plsuffix[1])
		-- If we are a singulare tantum or if nom_pl is overridden and has
		-- an unusual suffix, then don't create category for pl suffix
		if args.n == "s" or not override_matches_suffix(args["nom_pl"], plsuffix, true) then
			plsuffix = nil
		end
	end
	local sgcat = sgsuffix and (resolve_cat(sgdeclcat.singular, sgsuffix) or "ending in -" .. sgsuffix)
	local plcat = plsuffix and (resolve_cat(pldeclcat.plural, suffix) or "plural -" .. plsuffix)
	if sgcat then
		for _, cat in ipairs(cat_to_list(sgcat)) do
			insert_cat_with_stem_type("~ " .. cat,
				sgdeclcat.declinfo.decl == "invariable" and {} or sgstem_types,
				sgdeclcat.allowcons)
		end
	end
	if plcat then
		for _, cat in ipairs(cat_to_list(plcat)) do
			insert_cat("~ with " .. plcat)
		end
	end
	if sgcat and plcat then
		if sgdeclcat == pldeclcat and sgdeclcat.full then
			insert_cat_with_stem_type(resolve_cat(sgdeclcat.full))
		else
			for _, scat in ipairs(cat_to_list(sgcat)) do
				for _, pcat in ipairs(cat_to_list(plcat)) do
					insert_cat_with_stem_type("~ " .. scat .. " with " .. pcat,
						sgdeclcat.declinfo.decl == "invariable" and {} or sgstem_types,
						sgdeclcat.allowcons)
				end
			end
		end
	end

	if args.pl ~= args.stem then
		insert_cat("~ with irregular plural")
	end
	if args.bare ~= args.stem then
		insert_cat("~ with reducible stem")
	end
	for case in pairs(cases) do
		if args[case] then
			local engcase = rsub(case, "^([a-z]*)", {
				nom="nominative", gen="genitive", dat="dative",
				acc="accusative", ins="instrumental", pre="prepositional",
				par="partitive", loc="locative", voc="vocative"
			})
			engcase = rsub(engcase, "(_[a-z]*)$", {
				_sg=" singular", _pl=" plural"
			})
			if case == "loc" or case == "voc" or case == "par" then
				insert_cat("~ with " .. engcase)
			else
				insert_cat("~ with irregular " .. engcase)
			end
		end
	end

	insert_cat("~ with stress pattern " .. stress)
	-- FIXME! Should we create categories for combinations of stress pattern
	-- and declension? Certain aspects of the declension depend on such
	-- combinations; e.g. the genitive plural of nouns in -а is normally
	-- null, but the special form ей exists with the combination of
	-- sibilant stems and accented genitive plural (stress patterns
	-- 2, 3, 5, 6, 6*; see stressed_gen_pl_patterns[]). But any attempt to
	-- create such combinations will lead to a large number of categories.
	-- Most viable would be stress pattern + traditional decl; that gives
	-- 8 stress patterns times 5 traditional decls (1-hard, 1-soft, 2-hard,
	-- 2-soft, 3) = 40; would be 8*7 = 56 if we split the 2nd declension
	-- into masculine and neuter. However, this isn't fine enough to
	-- create a category for the the -а genitive plural in -ей in that it
	-- doesn't also include the stem type (sibilant, velar, etc.); but
	-- simultaneously it's too fine in that it doesn't group the stress
	-- patterns with stressed genitive plural.
end

local function do_show(frame, old)
	PAGENAME = mw.title.getCurrentTitle().text
	SUBPAGENAME = mw.title.getCurrentTitle().subpageText
	NAMESPACE = mw.title.getCurrentTitle().nsText

	local args = clone_args(frame)

	local manual = false

	-- FIXME: Eliminate barepl, convert pl to 5th numbered arg
	if args["barepl"] or args["barepl2"] or args["barepl3"] or args["barepl4"] or args["barepl5"] then
		track("barepl")
	end
	if args["pl"] or args["pl2"] or args["pl3"] or args["pl4"] or args["pl5"] then
		track("pl")
	end
	
	-- Gather arguments into an array of STEM_SET objects, containing
	-- (potentially) elements 1, 2, 3, 4, 'pl', 'barepl' where 1, 2, 3, 4
	-- correspond to stress pattern, stem, declension type and bare stem and
	-- come from consecutive numbered parameters, and 'pl' and 'barepl' come
	-- from parameters named 'pl', 'pl2', 'pl3', ... and similarly for
	-- 'barepl'. Sets of stem parameters are separated by the word "or".
	local stem_sets = {}
	-- Find maximum-numbered arg, allowing for holes
	local max_arg = 0
	for k, v in pairs(args) do
		if type(k) == "number" and k > max_arg then
			max_arg = k
		end
	end
	-- Now gather the arguments.
	local offset = 0
	local stem_set = {}
	for i=1,(max_arg + 1) do
		if args[i] == "or" or i == max_arg + 1 then
			local setnum = #stem_sets + 1
			if stem_set[3] == "manual" then
				manual = true
			end
			stem_set.pl = args["pl" .. (setnum == 1 and "" or setnum)]
			stem_set.barepl = args["barepl" .. (setnum == 1 and "" or setnum)]
			table.insert(stem_sets, stem_set)
			stem_set = {}
			offset = i
		else
			stem_set[i - offset] = args[i]
		end
	end
	-- Gather any remaining stem specs composed only of plN and/or bareplN.
	i = #stem_sets + 1
	assert(i > 1)
	while true do
		local pl = args["pl" .. i]
		local barepl = args["barepl" .. i]
		if not pl and not barepl then
			break
		end
		table.insert(stem_sets, {pl=pl, barepl=barepl})
		i = i + 1
	end

	if manual then
		if #stem_sets > 1 then
			error("Can't specify multiple stem sets when manual")
		end
		if stem_sets[1][4] or stem_sets[1].pl or stem_sets[1].barepl then
			error("Can't specify optional stem parameters when manual")
		end
	end

	-- Initialize non-stem-specific arguments.
	args.a = args.a and string.sub(args.a, 1, 1) or "i"
	args.n = args.n and string.sub(args.n, 1, 1) or nil
	args.forms = {}
	args.categories = {}
	local function insert_cat(cat)
		insert_category(args.categories, cat)
	end
	args.old = old
	-- HACK: Escape * at beginning of line so it doesn't show up
	-- as a list entry. Many existing templates use * for footnotes.
	-- FIXME: We should maybe do this in {{ru-decl-noun}} instead.
	if args.notes then
		args.notes = rsub(args.notes, "^%*", "&#42;")
	end

	local decls = old and declensions_old or declensions
	local detectfuns = old and detect_decl_old or detect_decl
	local decl_cats = old and declensions_old_cat or declensions_cat

	-- Default arguments. After the first stem set is processed, we set the
	-- defaults based on that set.
	local default_stress = "1"
	local default_decl = ""
	local default_stem = SUBPAGENAME
	local default_bare, default_pl, default_barepl
	local first = true

	if #stem_sets > 1 then
		track("multiple-stems")
		insert_cat("~ with multiple stems")
	end

	for _, stem_set in ipairs(stem_sets) do
		local stress_arg = stem_set[1] or default_stress
		local decl_class = stem_set[3] or default_decl
		local stem_specified = stem_set[2] or first
		local stem = stem_set[2] or default_stem
		if ut.contains({"", "m", "f", "n"}, decl_class) then
			stem, decl_class = detect_stem_type(stem, decl_class)
		end
		-- For bare, pl and barepl, we default to other specified arguments,
		-- falling back to the stem if specified or we're handling the
		-- first stem set; as a last resort, use the defaults taken from the
		-- first stem set.
		local bare = stem_set[4] or stem_specified and stem or default_bare
		args.pl = stem_set.pl or stem_specified and stem or default_pl
		args.barepl = stem_set.barepl or stem_set[4] or stem_set.pl or
			stem_specified and stem or default_barepl

		if first then
			default_stress = stress_arg
			default_decl = decl_class
			default_stem = stem
			default_bare = bare
			default_pl = args.pl
			default_barepl = args.barepl
		end

		-- validate stress arg and decl type and convert to list
		stress_arg = rsplit(stress_arg, ",")
		for _, stress in ipairs(stress_arg) do
			if not stress_patterns[stress] then
				error("Unrecognized stress pattern " .. stress)
			end
		end
		local sub_decl_classes
		if rfind(decl_class, "/") then
			track("mixed-decl")
			insert_cat("~ with mixed declension")
			local indiv_decl_classes = rsplit(decl_class, "/")
			if #indiv_decl_classes ~= 2 then
				error("Mixed declensional class " .. decl_class
					.. "needs exactly two classes, singular and plural")
			end
			sub_decl_classes = {{indiv_decl_classes[1], "sg"}, {indiv_decl_classes[2], "pl"}}
		else
			sub_decl_classes = {{decl_class}}
		end
		for _,decl_class_spec in ipairs(sub_decl_classes) do
			local dclass = decl_class_spec[1]
			if not decl_cats[dclass] then
				error("Unrecognized declension class " .. dclass)
			end
		end

		if #stress_arg > 1 then
			track("multiple-stress-patterns")
			insert_cat("~ with multiple stress patterns")
		end

		-- Loop over stress patterns in case more than one given.
		for _, stress in ipairs(stress_arg) do
			-- Loop over declension classes (we may have two of them, one for
			-- singular and one for plural, in the case of a mixed declension
			-- class of the form SGDECL/PLDECL).
			args.suffixes = {}

			local resolved_bare = bare
			-- Handle (un)reducibles
			if bare == "*" then
				local sgclass = sub_decl_classes[1][1]
				if is_reducible(stem, sgclass, old) then
					resolved_bare = stem
					stem = export.reduce_nom_sg_stem(stem, sgclass, "error")
				elseif is_unreducible(stem, sgclass, old) then
					resolved_bare = export.unreduce_nom_sg_stem(stem, sgclass,
						stress, old, "error")
				else
					error("Declension class " .. sgclass .. " not (un)reducible")
				end
			elseif stem ~= bare then
				-- FIXME: Tracking code eventually to remove
				local sgclass = sub_decl_classes[1][1]
				if is_reducible(stem, sgclass, old) then
					local autostem = export.reduce_nom_sg_stem(bare, sgclass)
					if not autostem then
						track("error-reducible")
					elseif autostem == stem then
						track("predictable-reducible")
					else
						track("unpredictable-reducible")
					end
				elseif is_unreducible(stem, sgclass, old) then
					local autobare = export.unreduce_nom_sg_stem(stem, sgclass,
						stress, old)
					if not autobare then
						track("error-unreducible")
					elseif autobare == bare then
						track("predictable-unreducible")
					else
						track("unpredictable-unreducible")
					end
				else
					track("bare-without-reducibility")
				end
			end

			args.stem = stem
			args.bare = resolved_bare
			args.ustem = com.make_unstressed_once(stem)
			args.upl = com.make_unstressed_once(args.pl)
			args.hint = ulower(usub(stem, -1))

			for _,decl_class_spec in ipairs(sub_decl_classes) do
				-- We may resolve the user-specified declension class into a
				-- more specific variant depending on the properties of the stem
				-- and/or stress pattern. We use detection functions to do this.
				local orig_decl_class = decl_class_spec[1]
				local number = decl_class_spec[2]
				local real_decl_class = orig_decl_class
				-- Repeatedly resolve a decl class into a more specific one
				-- until nothing changes. We do this so that, e.g., the blank
				-- class can resolve to class "-" (for masculine stems ending
				-- in a consonant), which can resolve in turn to class "-sib"
				-- (for masculine stems ending in a sibilant) or "-normal"
				-- (for non-sibilant stems).
				while true do
					local resolved_decl_class = detectfuns[real_decl_class] and
						detectfuns[real_decl_class](stem, stress) or real_decl_class
					if real_decl_class == resolved_decl_class then
						break
					end
					real_decl_class = resolved_decl_class
				end
				assert(decls[real_decl_class])
				tracking_code(stress, orig_decl_class, real_decl_class, args)
				do_stress_pattern(stress_patterns[stress], args,
					decls[real_decl_class], number)
			end
			categorize(stress, decl_class, args)
		end
	end

	handle_forms_and_overrides(args)

	return make_table(args) .. m_utilities.format_categories(args["categories"], lang)
end

-- The main entry point for modern declension tables.
function export.show(frame)
	return do_show(frame, false)
end

-- The main entry point for old declension tables.
function export.show_old(frame)
	return do_show(frame, true)
end

function export.catboiler(frame)
	local args = clone_args(frame)

	cats = {}
	insert_category(cats, "~")

	local maintext
	if args[1] == "decl" then
		if args[2] == "invariable" then
			maintext = "invariable (indeclinable) ~, which normally have the same form for all cases and numbers."
		else
			maintext = args[2] .. "-declension " .. (args[3] and args[3] .. " " or "") .. "~, normally ending in nominative singular " .. args[4] .. " and nominative plural " .. args[5] .. "."
		end
		insert_category(cats, "~ by declension type")
	elseif args[1] == "sg" then
		maintext = (args[3] and args[3] .. "-stem " or "") .. "~ ending in nominative singular " .. args[2] .. "."
		insert_category(cats, "~ by singular ending")
		if args[3] then
			insert_category(cats, "~ by singular ending and stem type")
		end
	elseif args[1] == "pl" then
		maintext = (args[3] and args[3] .. "-stem " or "") .. "~ ending in nominative plural " .. args[2] .. "."
		insert_category(cats, "~ by plural ending")
		if args[3] then
			insert_category(cats, "~ by plural ending and stem type")
		end
	elseif args[1] == "sgpl" then
		maintext = (args[4] and args[4] .. "-stem " or "") .. "~ ending in nominative singular " .. args[2] .. " and nominative plural " .. args[3] .. "."
		insert_category(cats, "~ by singular and plural ending")
		if args[4] then
			insert_category(cats, "~ by singular and plural ending and stem type")
		end
	else
		maintext = "~ " .. args[1]
	end

	return "This category contains " .. maintext ..
		"[[Template:ru-categoryTOC]]" .. m_utilities.format(categories(cats, lang))
end

----------------- Declension helper functions -----------------

local function old_to_new(v)
	v = rsub(v, "ъ$", "")
	v = rsub(v, "^ъ", "")
	v = rsub(v, "(%A)ъ", "%1")
	v = rsub(v, "ъ(%A)", "%1")
	v = rsub(v, "і", "и")
	v = rsub(v, "ѣ", "е")
	return v
end

-- Function to convert old detect_decl function to new one
local function old_detect_decl_to_new(ofunc)
	return function(stem, stress)
		return old_to_new(ofunc(stem, stress))
	end
end

-- Attempt to detect the type of the stem (= including ending) based
-- on its ending, separating off the base and the ending. DECL is the
-- value passed in and might be "", "m" or "f"; the latter are necessary
-- when dealing with -ь stems.
function detect_stem_type(stem, decl)
	base, ending = rmatch(stem, "^(.*)([еЕ]́)$")
	if base then
		return base, ulower(ending)
	end
	base = rmatch(stem, "^(.*[" .. com.sib_c .. "])[еЕ]$") -- unaccented
	if base then
		return base, "о"
	end
	base, ending = rmatch(stem, "^(.*)([ёоЁО]́?[нН][оО][кК][ъЪ]?)$")
	if base then
		return base, com.remove_accents(ulower(ending))
	end
	base, ending = rmatch(stem, "^(.*)([мМ][яЯ])́?$")
	if base then
		-- FIXME: What about мя-1? Maybe it's rare enough that we
		-- don't have to worry about it?
		return base, ending
	end
	base, ending = rmatch(stem, "^(.*)([ьЬ][яеёЯЕЁ])́?$")
	if base then
		return base, ulower(ending)
	end
	base, ending = rmatch(stem, "^(.*)([йаяеоёъЙАЯЕОЁЪ])́?$")
	if base then
		return base, ulower(ending)
	end
	base = rmatch(stem, "^(.*)[ьЬ]$")
	if base then
		if decl == "m" or decl == "f" then
			return base, "ь-" .. decl
		else
			error("Need to specify decl m or f with stem in -ь: ".. stem)
		end
	end
	if rfind(stem, "[уыэюиіѣѵУЫЭЮИІѢѴ]́?$") then
		error("Don't know how to decline stem ending in this type of vowel: " .. stem)
	end
	-- FIXME: What about -ин?
	return stem, "-"
end

function is_reducible(stem, decl, old)
	local decl_cats = old and declensions_old_cat or declensions_cat
	local di = decl_cats[decl].declinfo
	if di.suffix or di.cant_reduce then return false end
	if di.decl == "3rd" or di.g == "m" then return true end
	return false
end

-- Reduce nom sg to stem by eliminating the "epenthetic" vowel. Applies to
-- masculine 2nd-declension hard and soft, and 3rd-declension feminine in
-- -ь. STEM and DECL are after detect_stem_type(), before converting
-- outward-facing declensions to inward ones.
function export.reduce_nom_sg_stem(stem, decl, can_err)
	local pre, letter, post
	pre, post = rmatch(stem, "^(.*)[Оо]́?(.)$")
	if pre then
		-- FIXME, what about when the accent is on the removed letter?
		return pre .. post
	end
	if decl == "й" then
		pre, letter = rmatch(stem, "^(.*)([еёЕЁ])́?$")
		if pre then
			return pre .. (rfind(letter, "[ЕЁ]") and "Й" or "й")
		end
	end
	pre, letter, post = rmatch(stem, "^(.*[" .. com.vowel .. "])([еёЕЁ])́?([" .. com.cons .. "]+)$")
	if pre then
		return pre .. (rfind(letter, "[ЕЁ]") and "Й" or "й") .. post
	end
	pre, letter, post = rmatch(stem, "^(.*[" .. com.cons_except_sib_c .. "])([еёЕЁ])́?([" .. com.velar .. "])$")
	if not pre then
		pre, letter, post = rmatch(stem, "^(.*[лЛ])([еёЕЁ])́?([" .. com.cons .. "]+)$")
	end
	if pre then
		return pre .. (rfind(letter, "[ЕЁ]") and "Ь" or "ь") .. post
	end
	pre, letter, post = rmatch(stem, "^(.*)([еёЕЁ])́?([" .. com.cons .. "]+)$")
	if pre then
		return pre .. post
	end
	if can_err then
		error("Unable to reduce stem " .. stem)
	else
		return nil
	end
end

function is_unreducible(stem, decl, old)
	local decl_cats = old and declensions_old_cat or declensions_cat
	local di = decl_cats[decl].declinfo
	if di.suffix or di.cant_reduce then return false end
	if di.decl == "1st" or di.decl == "2nd" and di.g == "n" then return true end
	return false
end
	
-- Generate the unreduced gen pl stem given STEM, DECL and STRESS; this is
-- without any terminating non-syllabic ending, which is added if needed by
-- the calling function.
local function basic_unreduce_nom_sg_stem(stem, decl, stress, can_err)
	local pre, letter, post
	-- FIXME!!! Deal with this special case
	--if not (z.stem_type == 'soft' and _.equals(z.stress_type, {'b', 'f'}) -- we should ignore asterix for 2*b and 2*f (so to process it just like 2b or 2f)
	--		 or _.contains(z.specific, '(2)') and _.equals(z.stem_type, {'velar', 'letter-ц', 'vowel'}))  -- and also the same for (2)-specific and 3,5,6 stem-types
	--then 

	-- I think this corresponds to our -ья and -ье types, which we
	-- handle separately
	--if z.stem_type == 'vowel' then  -- 1).
	--	if _.equals(z.stress_type, {'b', 'c', 'e', 'f', "f'", "b'" }) then  -- gen_pl ending stressed  -- TODO: special vars for that
	--		z.stems['gen_pl'] = _.replace(z.stems['gen_pl'], 'ь$', 'е́')
	--	else
	--		z.stems['gen_pl'] = _.replace(z.stems['gen_pl'], 'ь$', 'и')
	--	end
	--end

	pre, letter, post = rmatch(stem, "^(.*)([" .. com.cons .. "])([" .. com.cons .. "])$")
	if pre then
		local is_upper = rfind(post, "[" .. com.uppercase .. "]")
		if rfind(letter, "[ьйЬЙ]") then
			if rfind(post, "[цЦ]$") or not stressed_gen_pl_patterns[stress] then
				return pre .. (is_upper and "Е" or "е") .. post
			else
				return pre .. (is_upper and "Ё" or "ё") .. post
			end
		elseif rfind(letter, "[" .. com.cons_except_sib_c .. "]") and rfind(post, "[" .. com.velar .. "]") or
				rfind(letter, "[" .. com.velar .. "]") then
			return pre .. letter .. (is_upper and "О" or "о") .. post
		elseif post == "ц" or post == "Ц" then
			return pre .. letter .. (is_upper and "Е" or "е") .. post
		elseif stressed_gen_pl_patterns[stress] then
			if rfind(letter, "[" .. com.sib .. "]") then
				return pre .. letter .. (is_upper and "О́" or "о́") .. post
			else
				return pre .. letter .. (is_upper and "Ё" or "ё") .. post
			end
		else
			return pre .. letter.. (is_upper and "Е" or "е") .. post
		end
	end
	if can_err then
		error("Unable to unreduce stem " .. stem)
	else
		return nil
	end
end

-- Unreduce stem to the form found in the gen pl by inserting an epenthetic
-- vowel. Applies to 1st declension and 2nd declension neuter. STEM and DECL
-- are after detect_stem_type(), before converting outward-facing declensions
-- to inward ones. STRESS is the stess pattern.
function export.unreduce_nom_sg_stem(stem, decl, stress, old, can_err)
	local ret = basic_unreduce_nom_sg_stem(stem, decl, stress, can_err)
	if not ret then
		return nil
	end
	if old and declensions_old_cat[decl].declinfo.hard == "hard" then
		return ret .. "ъ"
	elseif decl == "я" then
		-- This next clause corresponds to a special case in Vitalik's module.
		-- It says that nouns in -ня (accent class 1) have gen pl without
		-- trailing -ь. It appears to apply to most nouns in -ня (possibly
		-- all in -льня), but ку́хня (gen pl ку́хонь) is an exception.
		-- дере́вня is an apparent exception but not really because it is
		-- accent class 5.
		if rfind(ret, "[нН]$") and stress == "1" then
			return ret
		elseif rfind(ret, com.vowel .. "́?$") then
			return ret .. "й"
		else
			return ret .. "ь"
		end
	else
		return ret
	end
end

--------------------------------------------------------------------------
--                      Second-declension masculine                     --
--------------------------------------------------------------------------

----------------- Masculine hard -------------------

-- Normal hard-masculine declension, ending in a hard consonant
-- (ending in -ъ, old-style).
declensions_old["ъ-normal"] = {
	["nom_sg"] = "ъ",
	["gen_sg"] = "а́",
	["dat_sg"] = "у́",
	["acc_sg"] = nil,
	["ins_sg"] = "о́мъ",
	["pre_sg"] = "ѣ́",
	["nom_pl"] = "ы́",
	["gen_pl"] = "о́въ",
	["dat_pl"] = "а́мъ",
	["acc_pl"] = nil,
	["ins_pl"] = "а́ми",
	["pre_pl"] = "а́хъ",
}

-- Hard-masculine declension ending in a sibilant (plus -ъ, old-style).
-- Has genitive plural in -е́й.
declensions_old["ъ-sib"] = mw.clone(declensions_old["ъ-normal"])
declensions_old["ъ-sib"]["gen_pl"] = "е́й"

-- User-facing declension type "-" (old-style "ъ");
-- mapped to "-normal" (old-style "ъ-normal") or "-sib" (old-style "ъ-sib")
detect_decl_old["ъ"] = function(stem, stress)
	if sibilant_suffixes[ulower(usub(stem, -1))] then
		return "ъ-sib"
	else
		return "ъ-normal"
	end
end
declensions_old_cat["ъ"] = {
	declinfo = {decl="2nd", hard="hard", g="m"},
}

-- Normal mapping of old ъ would be "" (blank), but we call it "-" so we
-- have a way of referring to it without defaulting if need be (e.g. in the
-- second stem of a word where the first stem has a different decl class),
-- and eventually want to make "" (blank) auto-detect the class.
detect_decl["-"] = old_detect_decl_to_new(detect_decl_old["ъ"])
declensions_cat["-"] = {
	singular = "ending in a consonant",
	declinfo = {decl="2nd", hard="hard", g="m"},
}

----------------- Masculine hard, irregular plural -------------------

-- Normal hard-masculine declension, ending in a hard consonant
-- (ending in -ъ, old-style), with irreg nom pl -а.
declensions_old["ъ-а-normal"] = mw.clone(declensions_old["ъ-normal"])
declensions_old["ъ-а-normal"]["nom_pl"] = "а́"

-- Hard-masculine declension ending in a sibilant (plus -ъ, old-style),
-- with irreg nom pl -а. Has genitive plural in -е́й.
declensions_old["ъ-а-sib"] = mw.clone(declensions_old["ъ-а-normal"])
declensions_old["ъ-а-sib"]["gen_pl"] = "е́й"

-- User-facing declension type "-а" (old-style "ъ-а");
-- mapped to "ъ-а-normal" or "ъ-а-sib"
detect_decl_old["ъ-а"] = function(stem, stress)
	if sibilant_suffixes[ulower(usub(stem, -1))] then
		return "ъ-а-sib"
	else
		return "ъ-а-normal"
	end
end
declensions_old_cat["ъ-а"] = {
	declinfo = {decl="2nd", hard="hard", g="m"},
}
declensions_cat["-а"] = {
	singular = "ending in a consonant",
	declinfo = {decl="2nd", hard="hard", g="m"},
}

-- Normal hard-masculine declension, ending in a hard consonant
-- (ending in -ъ, old-style), with irreg soft pl -ья.
-- Differs from the normal declension throughout the plural.
declensions_old["ъ-ья-normal"] = {
	["nom_sg"] = "ъ",
	["gen_sg"] = "а́",
	["dat_sg"] = "у́",
	["acc_sg"] = nil,
	["ins_sg"] = "о́мъ",
	["pre_sg"] = "ѣ́",
	["nom_pl"] = "ья́",
	["gen_pl"] = "ьёвъ",
	["dat_pl"] = "ья́мъ",
	["acc_pl"] = nil,
	["ins_pl"] = "ья́ми",
	["pre_pl"] = "ья́хъ",
}

-- Same as previous, ending in a sibilant (plus -ъ, old-style).
-- Has genitive plural in -е́й.
declensions_old["ъ-ья-sib"] = mw.clone(declensions_old["ъ-ья-normal"])
declensions_old["ъ-ья-sib"]["gen_pl"] = "е́й"

-- User-facing declension type "-ья" (old-style "ъ-ья");
-- mapped to "ъ-ья-normal" or "ъ-ья-sib"
detect_decl_old["ъ-ья"] = function(stem, stress)
	if sibilant_suffixes[ulower(usub(stem, -1))] then
		return "ъ-ья-sib"
	else
		return "ъ-ья-normal"
	end
end
declensions_old_cat["ъ-ья"] = {
	declinfo = {decl="2nd", hard="hard", g="m"},
}
declensions_cat["-ья"] = {
	singular = "ending in a consonant",
	declinfo = {decl="2nd", hard="hard", g="m"},
}

----------------- Masculine hard, suffixed, irregular plural -------------------

declensions_old["инъ"] = {
	["nom_sg"] = "и́нъ",
	["gen_sg"] = "и́на",
	["dat_sg"] = "и́ну",
	["acc_sg"] = nil,
	["ins_sg"] = "и́номъ",
	["pre_sg"] = "и́нѣ",
	["nom_pl"] = "е́",
	["gen_pl"] = "ъ",
	["dat_pl"] = "а́мъ",
	["acc_pl"] = nil,
	["ins_pl"] = "а́ми",
	["pre_pl"] = "а́хъ",
}

declensions_old_cat["инъ"] = {
	singular = {"ending in suffixed -инъ", "ending in -ъ"},
	declinfo = {decl="2nd", hard="hard", g="m", suffix=true},
	allowcons = true,
}
declensions_cat["ин"] = {
	singular = {"ending in suffixed -ин", "ending in a consonant"},
	declinfo = {decl="2nd", hard="hard", g="m", suffix=true},
	allowcons = true,
}

declensions_old["ёнокъ"] = {
	["nom_sg"] = "ёнокъ",
	["gen_sg"] = "ёнка",
	["dat_sg"] = "ёнку",
	["acc_sg"] = nil,
	["ins_sg"] = "ёнкомъ",
	["pre_sg"] = "ёнкѣ",
	["nom_pl"] = "я́та",
	["gen_pl"] = "я́т",
	["dat_pl"] = "я́тамъ",
	["acc_pl"] = nil,
	["ins_pl"] = "я́тами",
	["pre_pl"] = "я́тахъ",
}

declensions_old["онокъ"] = declensions_old["ёнокъ"]
declensions_old["енокъ"] = declensions_old["ёнокъ"]

declensions_old_cat["ёнокъ"] = {
	singular = function(suffix)
		assert(#suffix == 1)
		return {"ending in suffixed -" .. suffix[1], "ending in -ъ"}
	end,
	declinfo = {decl="2nd", hard="hard", g="m", suffix=true},
	allowcons = true,
}
declensions_old_cat["-онокъ"] = declensions_old_cat["ёнокъ"]
declensions_old_cat["-енокъ"] = declensions_old_cat["ёнокъ"]
declensions_cat["ёнок"] = {
	singular = function(suffix)
		assert(#suffix == 1)
		return {"ending in suffixed -" .. suffix[1], "ending in a consonant"}
	end,
	declinfo = {decl="2nd", hard="hard", g="m", suffix=true},
	allowcons = true,
}
declensions_cat["-онок"] = declensions_cat["ёнок"]
declensions_cat["-енок"] = declensions_cat["ёнок"]

----------------- Masculine soft -------------------

-- Normal soft-masculine declension in -ь
declensions_old["ь-m"] = {
	["nom_sg"] = "ь",
	["gen_sg"] = "я́",
	["dat_sg"] = "ю́",
	["acc_sg"] = nil,
	["ins_sg"] = "ёмъ",
	["pre_sg"] = "ѣ́",
	["nom_pl"] = "и́",
	["gen_pl"] = "е́й",
	["dat_pl"] = "я́мъ",
	["acc_pl"] = nil,
	["ins_pl"] = "я́ми",
	["pre_pl"] = "я́хъ",
}

declensions_old_cat["ь-m"] = {
	-- singular = {"ending in normally masculine -ь", "ending in -ь"},
	singular = "ending in normally masculine -ь",
	declinfo = {decl="2nd", hard="soft", g="m"},
}

-- Soft-masculine declension in -ь with irreg nom pl -я
declensions_old["ь-я"] = mw.clone(declensions_old["ь-m"])
declensions_old["ь-я"]["nom_pl"] = "я́"

declensions_old_cat["ь-я"] = {
	-- singular = {"ending in normally masculine -ь", "ending in -ь"},
	singular = "ending in normally masculine -ь",
	declinfo = {decl="2nd", hard="soft", g="m"},
}

----------------- Masculine palatal -------------------

-- Normal masculine declension in palatal -й
declensions_old["й-normal"] = {
	["nom_sg"] = "й",
	["gen_sg"] = "я́",
	["dat_sg"] = "ю́",
	["acc_sg"] = nil,
	["ins_sg"] = "ёмъ",
	["pre_sg"] = "ѣ́",
	["nom_pl"] = "и́",
	["gen_pl"] = "ёвъ",
	["dat_pl"] = "я́мъ",
	["acc_pl"] = nil,
	["ins_pl"] = "я́ми",
	["pre_pl"] = "я́хъ",
}

-- Masculine declension in -ий (old -ій):
-- differs from normal in prep sg
declensions_old["(і)й"] = mw.clone(declensions_old["й-normal"])
declensions_old["(і)й"]["pre_sg"] = "и́"

-- User-facing declension type "й"; mapped to "й-normal" or "(і)й"
detect_decl_old["й"] = function(stem, stress)
	if rfind(stem, "[іи]" .. AC .. "?$") then
		return "(і)й"
	else
		return "й-normal"
	end
end

declensions_old_cat["й"] = {
	-- singular = {"ending in -й", "ending in a consonant"},
	singular = "ending in -й",
	declinfo = {decl="2nd", hard="soft", g="m"},
	allowcons = true,
}

--------------------------------------------------------------------------
--                       First-declension feminine                      --
--------------------------------------------------------------------------

----------------- Feminine hard -------------------

-- Normal hard-feminine declension in -а
declensions_old["а-normal"] = {
	["nom_sg"] = "а́",
	["gen_sg"] = "ы́",
	["dat_sg"] = "ѣ́",
	["acc_sg"] = "у́",
	["ins_sg"] = {"о́й", "о́ю"},
	["pre_sg"] = "ѣ́",
	["nom_pl"] = "ы́",
	["gen_pl"] = "ъ",
	["dat_pl"] = "а́мъ",
	["acc_pl"] = nil,
	["ins_pl"] = "а́ми",
	["pre_pl"] = "а́хъ",
}

-- Special case: Hard-feminine declension in sibilant ending with 
-- stressed genitive plural. Has special gen pl -е́й.
declensions_old["а-sib-2"] = mw.clone(declensions_old["а-normal"])
declensions_old["а-sib-2"]["gen_pl"] = "е́й"

-- User-facing declension type "а"; mapped to "а-normal" or "а-sib-2"
detect_decl_old["а"] = function(stem, stress)
	if sibilant_suffixes[ulower(usub(stem, -1))] and stressed_gen_pl_patterns[stress] then
		return "а-sib-2"
	else
		return "а-normal"
	end
end

declensions_old_cat["а"] = {
	declinfo = {decl="1st", hard="hard", g="f"},
}

----------------- Feminine soft -------------------

-- Normal soft-feminine declension in -я
declensions_old["я-normal"] = {
	["nom_sg"] = "я́",
	["gen_sg"] = "и́",
	["dat_sg"] = "ѣ́",
	["acc_sg"] = "ю́",
	["ins_sg"] = {"ёй", "ёю"},
	["pre_sg"] = "ѣ́",
	["nom_pl"] = "и́",
	["gen_pl"] = "й",
	["dat_pl"] = "я́мъ",
	["acc_pl"] = nil,
	["ins_pl"] = "я́ми",
	["pre_pl"] = "я́хъ",
}

-- Soft-feminine declension in -ия (old -ія):
-- differs from normal in dat sg and prep sg
declensions_old["(і)я"] = mw.clone(declensions_old["я-normal"])
declensions_old["(і)я"]["dat_sg"] = "и́"
declensions_old["(і)я"]["pre_sg"] = "и́"

-- User-facing declension type "я"; mapped to "я-normal" or "(і)я"
detect_decl_old["я"] = function(stem, stress)
	if rfind(stem, "[іи]" .. AC .. "?$") then
		return "(і)я"
	else
		return "я-normal"
	end
end

declensions_old_cat["я"] = {
	declinfo = {decl="1st", hard="soft", g="f"},
	allowcons = true,
}

-- Soft-feminine declension in -ья, with unstressed genitive plural -ий.
-- Almost like ь + -я endings except for genitive plural.
declensions_old["ья-1"] = {
	["nom_sg"] = "ья́",
	["gen_sg"] = "ьи́",
	["dat_sg"] = "ьѣ́",
	["acc_sg"] = "ью́",
	["ins_sg"] = {"ьёй", "ьёю"},
	["pre_sg"] = "ьѣ́",
	["nom_pl"] = "ьи́",
	["gen_pl"] = "ий",
	["dat_pl"] = "ья́мъ",
	["acc_pl"] = nil,
	["ins_pl"] = "ья́ми",
	["pre_pl"] = "ья́хъ",
}

-- Soft-feminine declension in -ья, with stressed genitive plural -е́й.
declensions_old["ья-2"] = mw.clone(declensions_old["ья-1"])
-- circumflex accent is a signal that forces stress, particularly
-- in accent pattern 4.
declensions_old["ья-2"]["gen_pl"] = "е̂й"

-- User-facing declension type "ья"
detect_decl_old["ья"] = function(stem, stress)
	if stressed_gen_pl_patterns[stress] or stress == "4" or stress == "4*" then
		return "ья-2"
	else
		return "ья-1"
	end
end

declensions_old_cat["ья"] = {
	singular = {"ending in -ья", "ending in -я"},
	plural = {"plural -ьи", "plural -и"},
	full = {"ending in -ья with plural -ьи", "ending in -я with plural -и"},
	-- singular = {"ending in -ья", "ending in -я"},
	-- plural = {"plural -ьи", "plural -и"},
	-- full = {"ending in -ья with plural -ьи", "ending in -я with plural -и"},
	declinfo = {decl="1st", hard="soft", g="f",
		cant_reduce=true -- already has unreduced gen pl
	},
}

--------------------------------------------------------------------------
--                       Second-declension neuter                       --
--------------------------------------------------------------------------

----------------- Neuter hard -------------------

-- Normal hard-neuter declension in -о
declensions_old["о"] = {
	["nom_sg"] = "о́",
	["gen_sg"] = "а́",
	["dat_sg"] = "у́",
	["acc_sg"] = "о́",
	["ins_sg"] = "о́мъ",
	["pre_sg"] = "ѣ́",
	["nom_pl"] = "а́",
	["gen_pl"] = "ъ",
	["dat_pl"] = "а́мъ",
	["acc_pl"] = nil,
	["ins_pl"] = "а́ми",
	["pre_pl"] = "а́хъ",
}
declensions_old_cat["о"] = {
	declinfo = {decl="2nd", hard="hard", g="n"},
}

-- Hard-neuter declension in -о with irreg nom pl -и
declensions_old["о-и"] = mw.clone(declensions_old["о"])
declensions_old["о-и"]["nom_pl"] = "ы́"
declensions_old_cat["о-и"] = {
	declinfo = {decl="2nd", hard="hard", g="n"},
}

declensions_old["о-ы"] = declensions_old["о-и"]
declensions_old_cat["о-ы"] = declensions_old_cat["о-и"]

-- Normal hard-neuter declension in -о with irreg soft pl -ья;
-- differs throughout the plural from normal -о.
declensions_old["о-ья-normal"] = {
	["nom_sg"] = "о́",
	["gen_sg"] = "а́",
	["dat_sg"] = "у́",
	["acc_sg"] = "о́",
	["ins_sg"] = "о́мъ",
	["pre_sg"] = "ѣ́",
	["nom_pl"] = "ья́",
	["gen_pl"] = "ьёвъ",
	["dat_pl"] = "ья́мъ",
	["acc_pl"] = nil,
	["ins_pl"] = "ья́ми",
	["pre_pl"] = "ья́хъ",
}

-- Same as previous, stem ending in a sibilant.
-- Has genitive plural in -е́й. (FIXME, do any such words occur?)
declensions_old["о-ья-sib"] = mw.clone(declensions_old["о-ья-normal"])
declensions_old["о-ья-sib"]["gen_pl"] = "е́й"

-- User-facing declension type "о-ья"; mapped to "о-ья-normal" or "о-ья-sib"
detect_decl_old["о-ья"] = function(stem, stress)
	if sibilant_suffixes[ulower(usub(stem, -1))] then
		return "о-ья-sib"
	else
		return "о-ья-normal"
	end
end
declensions_old_cat["о-ья"] = {
	declinfo = {decl="2nd", hard="hard", g="n"},
}

----------------- Neuter soft -------------------

-- Normal soft-neuter declension in -е (stressed -ё)
declensions_old["е-normal"] = {
	["nom_sg"] = "ё",
	["gen_sg"] = "я́",
	["dat_sg"] = "ю́",
	["acc_sg"] = "ё",
	["ins_sg"] = "ёмъ",
	["pre_sg"] = "ѣ́",
	["nom_pl"] = "я́",
	["gen_pl"] = "е́й",
	["dat_pl"] = "я́мъ",
	["acc_pl"] = nil,
	["ins_pl"] = "я́ми",
	["pre_pl"] = "я́хъ",
}

-- Soft-neuter declension in unstressed -ие (old -іе):
-- differs from normal in prep sg and gen pl
declensions_old["(і)е-1"] = mw.clone(declensions_old["е-normal"])
declensions_old["(і)е-1"]["pre_sg"] = "и́"
declensions_old["(і)е-1"]["gen_pl"] = "й"

-- Soft-neuter declension in stressed -иё (old -іё)
-- differs from normal in gen pl only
declensions_old["(і)е-2"] = mw.clone(declensions_old["е-normal"])
declensions_old["(і)е-2"]["gen_pl"] = "й"

-- User-facing declension type "е"; mapped to "е-normal", "(і)е-1" or "(і)е-2"
detect_decl_old["е"] = function(stem, stress)
	if rfind(stem, "[іи]" .. AC .. "?$") then
		if stressed_pre_sg_patterns[stress] then
			return "(і)е-2"
		else
			return "(і)е-1"
		end
	else
		return "е-normal"
	end
end
declensions_old_cat["е"] = {
	declinfo = {decl="2nd", hard="soft", g="n"},
	allowcons = true,
}

-- User-facing declension type "ё" = "е"
detect_decl_old["ё"] = detect_decl_old["е"]
declensions_old_cat["ё"] = declensions_old_cat["е"]

-- Rare soft-neuter declension in stressed -е́, normal variation
-- (e.g. муде́).
declensions_old["е́-normal"] = {
	["nom_sg"] = "е́",
	["gen_sg"] = "я́",
	["dat_sg"] = "ю́",
	["acc_sg"] = "е́",
	["ins_sg"] = "е́мъ",
	["pre_sg"] = "ѣ́",
	["nom_pl"] = "я́",
	["gen_pl"] = "е́й",
	["dat_pl"] = "я́мъ",
	["acc_pl"] = nil,
	["ins_pl"] = "я́ми",
	["pre_pl"] = "я́хъ",
}

-- Rare soft-neuter declension in -ие́ (old -іе́), cf. бытие́
declensions_old["(і)е́"] = mw.clone(declensions_old["е́-normal"])
declensions_old["(і)е́"]["pre_sg"] = "и́"
declensions_old["(і)е́"]["gen_pl"] = "й"

-- User-facing declension type "е́"
detect_decl_old["е́"] = function(stem, stress)
	if rfind(stem, "[іи]" .. AC .. "?$") then
		return "(і)е́"
	else
		return "е́-normal"
	end
end
declensions_old_cat["е́"] = {
	singular = {"ending in stressed -е", "ending in -е"},
	declinfo = {decl="2nd", hard="soft", g="n"},
	allowcons = true,
}

-- Soft-neuter declension in unstressed -ье (stressed -ьё),
-- with unstressed genitive plural -ий.
declensions_old["ье-1"] = {
	["nom_sg"] = "ьё",
	["gen_sg"] = "ья́",
	["dat_sg"] = "ью́",
	["acc_sg"] = "ьё",
	["ins_sg"] = "ьёмъ",
	["pre_sg"] = "ьѣ́",
	["nom_pl"] = "ья́",
	["gen_pl"] = "ий",
	["dat_pl"] = "ья́мъ",
	["acc_pl"] = nil,
	["ins_pl"] = "ья́ми",
	["pre_pl"] = "ья́хъ",
}

-- Soft-neuter declension in unstressed -ье (stressed -ьё),
-- with stressed genitive plural -е́й.
declensions_old["ье-2"] = mw.clone(declensions_old["ье-1"])
declensions_old["ье-2"]["gen_pl"] = "е́й"

-- User-facing declension type "ье"
detect_decl_old["ье"] = function(stem, stress)
	if stressed_gen_pl_patterns[stress] then
		return "ье-2"
	else
		return "ье-1"
	end
end

-- User-facing declension type "ьё" = "ье"
detect_decl_old["ьё"] = detect_decl_old["ье"]

declensions_old_cat["ье"] = {
	--singular = function(suffix)
	--	assert(#suffix == 1)
	--	return {"ending in -" .. suffix[1], "ending in -" .. usub(suffix[1], -1)}
	--end,
	--plural = {"plural -ья", "plural -я"},
	--full = function(suffix)
	--	assert(#suffix == 1)
	--	return {"ending in -" .. suffix[1] .. " with plural -ья",
	--		"ending in -" .. usub(suffix[1], -1) .. " with plural -я"}
	--end,
	declinfo = {decl="2nd", hard="soft", g="n",
		cant_reduce=true -- already has unreduced gen pl
	},
}
declensions_old_cat["ьё"] = declensions_old_cat["ье"]

--------------------------------------------------------------------------
--                           Third declension                           --
--------------------------------------------------------------------------

declensions_old["ь-f"] = {
	["nom_sg"] = "ь",
	["gen_sg"] = "и́",
	["dat_sg"] = "и́",
	["acc_sg"] = "ь",
	["ins_sg"] = "ью", -- note no stress, will always trigger stem stress even in classes 2/4/6
	["pre_sg"] = "и́",
	["nom_pl"] = "и́",
	["gen_pl"] = "е́й",
	["dat_pl"] = "я́мъ",
	["acc_pl"] = nil,
	["ins_pl"] = "я́ми",
	["pre_pl"] = "я́хъ",
}

declensions_old_cat["ь-f"] = {
	-- singular = {"ending in normally feminine -ь", "ending in -ь"},
	singular = "ending in normally feminine -ь",
	declinfo = {decl="3rd", hard="soft", g="f"},
}

declensions_old["мя"] = {
	["nom_sg"] = "мя",
	["gen_sg"] = "мени",
	["dat_sg"] = "мени",
	["acc_sg"] = nil,
	["ins_sg"] = "менемъ",
	["pre_sg"] = "мени",
	["nom_pl"] = "мена́",
	["gen_pl"] = "мёнъ",
	["dat_pl"] = "мена́мъ",
	["acc_pl"] = nil,
	["ins_pl"] = "мена́ми",
	["pre_pl"] = "мена́хъ",
}

declensions_old_cat["мя"] = {
	declinfo = {decl="3rd", hard="soft", g="n", suffix=true},
	allowcons = true,
}

declensions_old["мя-1"] = {
	["nom_sg"] = "мя",
	["gen_sg"] = "мени",
	["dat_sg"] = "мени",
	["acc_sg"] = nil,
	["ins_sg"] = "менемъ",
	["pre_sg"] = "мени",
	["nom_pl"] = "мёна",
	["gen_pl"] = "мёнъ",
	["dat_pl"] = "мёнамъ",
	["acc_pl"] = nil,
	["ins_pl"] = "мёнами",
	["pre_pl"] = "мёнахъ",
}

declensions_old_cat["мя-1"] = {
	declinfo = {decl="3rd", hard="soft", g="n", suffix=true},
	allowcons = true,
}

--------------------------------------------------------------------------
--                              Invariable                              --
--------------------------------------------------------------------------

-- Invariable declension; no endings.
declensions_old["*"] = {
	["nom_sg"] = "",
	["gen_sg"] = "",
	["dat_sg"] = "",
	["acc_sg"] = "",
	["ins_sg"] = "",
	["pre_sg"] = "",
	["nom_pl"] = "",
	["gen_pl"] = "",
	["dat_pl"] = "",
	["acc_pl"] = "",
	["ins_pl"] = "",
	["pre_pl"] = "",
}
declensions_old_cat["*"] = {
	singular = "with invariable singular",
	plural = "invariable plural",
	full = "with invariable endings",
	declinfo = {decl="invariable", hard="none", g="none"},
}

--------------------------------------------------------------------------
--                         Inflection functions                         --
--------------------------------------------------------------------------

local function old_decl_to_new(odecl)
	local ndecl = {}
	for k, v in pairs(odecl) do
		if type(v) == "table" then
			local new_entry = {}
			for _, i in ipairs(v) do
				table.insert(new_entry, old_to_new(i))
			end
			ndecl[k] = new_entry
		else
			ndecl[k] = old_to_new(v)
		end
	end
	return ndecl
end

local function old_decl_cat_entry_to_new(odecl_cat_entry)
	if not odecl_cat_entry then
		return nil
	elseif type(odecl_cat_entry) == "function" then
		return function(suffix)
			return old_decl_cat_entry_to_new(odecl_cat_entry(suffix))
		end
	elseif type(odecl_cat_entry) == "table" then
		local ndecl_cat_entry = {}
		for k, v in pairs(odecl_cat_entry) do
			ndecl_cat_entry[k] = old_decl_cat_entry_to_new(v)
		end
		return ndecl_cat_entry
	elseif type(odecl_cat_entry) == "boolean" then
		return odecl_cat_entry
	else
		assert(type(odecl_cat_entry) == "string")
		return old_to_new(odecl_cat_entry)
	end
end

local function old_decl_cat_to_new(odeclcat)
	local ndeclcat = {}
	for k, v in pairs(odeclcat) do
		ndeclcat[k] = old_decl_cat_entry_to_new(v)
	end
	return ndeclcat
end

-- populate declensions[] from declensions_old[]
for odecltype, odecl in pairs(declensions_old) do
	local ndecltype = old_to_new(odecltype)
	if not declensions[ndecltype] then
		declensions[ndecltype] = old_decl_to_new(odecl)
	end
end

-- populate declensions_cat[] from declensions_old_cat[]
for odecltype, odeclcat in pairs(declensions_old_cat) do
	local ndecltype = old_to_new(odecltype)
	if not declensions_cat[ndecltype] then
		declensions_cat[ndecltype] = old_decl_cat_to_new(odeclcat)
	end
end

-- populate detect_decl[] from detect_decl_old[]
for odeclfrom, ofunc in pairs(detect_decl_old) do
	local declfrom = old_to_new(odeclfrom)
	if not detect_decl[declfrom] then
		detect_decl[declfrom] = old_detect_decl_to_new(ofunc)
	end
end

local stressed_sibilant_rules = {
	["я"] = "а",
	["ы"] = "и",
	["ё"] = "о́",
	["ю"] = "у",
}

local stressed_c_rules = {
	["я"] = "а",
	["ё"] = "о́",
	["ю"] = "у",
}

local unstressed_sibilant_rules = {
	["я"] = "а",
	["ы"] = "и",
	["о"] = "е",
	["ю"] = "у",
}

local unstressed_c_rules = {
	["я"] = "а",
	["о"] = "е",
	["ю"] = "у",
}

local velar_rules = {
	["ы"] = "и",
}

local stressed_rules = {
	["ш"] = stressed_sibilant_rules,
	["щ"] = stressed_sibilant_rules,
	["ч"] = stressed_sibilant_rules,
	["ж"] = stressed_sibilant_rules,
	["ц"] = stressed_c_rules,
	["к"] = velar_rules,
	["г"] = velar_rules,
	["х"] = velar_rules,
}

local unstressed_rules = {
	["ш"] = unstressed_sibilant_rules,
	["щ"] = unstressed_sibilant_rules,
	["ч"] = unstressed_sibilant_rules,
	["ж"] = unstressed_sibilant_rules,
	["ц"] = unstressed_c_rules,
	["к"] = velar_rules,
	["г"] = velar_rules,
	["х"] = velar_rules,
}

local old_consonantal_suffixes = ut.list_to_set({"ъ", "ь", "й"})

local consonantal_suffixes = ut.list_to_set({"", "ь", "й"})

trailing_letter_type = {
	["ш"] = {"sibilant", "cons"},
	["щ"] = {"sibilant", "cons"},
	["ч"] = {"sibilant", "cons"},
	["ж"] = {"sibilant", "cons"},
	["ц"] = {"c", "cons"},
	["к"] = {"velar", "cons"},
	["г"] = {"velar", "cons"},
	["х"] = {"velar", "cons"},
	["ь"] = {"soft-cons", "cons"},
	["ъ"] = {"hard-cons", "cons"},
	["й"] = {"palatal", "cons"},
	["а"] = {"vowel", "hard-vowel"},
	["я"] = {"vowel", "soft-vowel"},
	["э"] = {"vowel", "hard-vowel"},
	["е"] = {"vowel", "soft-vowel"},
	["ѣ"] = {"vowel", "soft-vowel"},
	["и"] = {"i", "vowel", "soft-vowel"},
	["і"] = {"i", "vowel", "soft-vowel"},
	["ѵ"] = {"i", "vowel", "soft-vowel"},
	["ы"] = {"vowel", "hard-vowel"},
	["о"] = {"vowel", "hard-vowel"},
	["ё"] = {"vowel", "soft-vowel"},
	["у"] = {"vowel", "hard-vowel"},
	["ю"] = {"vowel", "soft-vowel"},
}

<<<<<<< HEAD
tltype_to_stem_type = {
	["sibilant"] = "sibilant",
	["velar"] = "velar",
	["c"] = "ц",
	["palatal"] = "й",
	["i"] = "i",
	-- These are probably not useful as they don't reflect what people
	-- would think, e.g. nouns in -ь would still be counted as hard-stem
	-- because the -ь is considered an ending.
	-- ["hard-cons"] = "hard-consonant",
	-- ["soft-cons"] = "soft-consonant",
	-- ["hard-vowel"] = "hard-vowel",
	-- ["soft-vowel"] = "soft-vowel",
	-- Eliminate these to reduce number of categories
	-- ["cons"] = "consonant",
	-- ["vowel"] = "vowel",
}

function get_stem_trailing_letter_type(stem)
	local hint = ulower(usub(com.remove_accents(stem), -1))
	local hint_types = trailing_letter_type[hint] or {"hard-cons", "cons"}
	local stem_types = {}
	for _, hint_type in ipairs(hint_types) do
		table.insert(stem_types, tltype_to_stem_type[hint_type])
	end
	return hint_types, stem_types
end

sibilant_suffixes = {
	["ш"] = true,
	["щ"] = true,
	["ч"] = true,
	["ж"] = true,
}
=======
sibilant_suffixes = ut.list_to_set({"ш", "щ", "ч", "ж"})
>>>>>>> 7fbdf09a

local function combine_stem_and_suffix(stem, suf, rules, old)
	local first = usub(suf, 1, 1)
	if rules then
		local conv = rules[first]
		if conv then
			local ending = usub(suf, 2)
			if old and conv == "и" and mw.ustring.find(ending, "^́?[аеёиійоуэюяѣ]") then
				conv = "і"
			end
			suf = conv .. ending
		end
	end
	return stem .. suf, suf
end

-- Attach the stressed stem (or plural stem, or barestem) out of ARGS
-- to the unstressed suffix SUF, modifying the suffix as necessary for the
-- last letter of the stem (e.g. if it is velar, sibilant or ц). CASE is
-- the case form being created and is used to select the plural stem if
-- needed. Returns two values, the combined form and the modified suffix.
local function attach_unstressed(args, case, suf)
	if suf == nil then
		return nil, nil
	elseif rfind(suf, "̂") then -- if suf has circumflex accent, it forces stressed
		return attach_stressed(args, case, suf)
	end
	local is_pl = rfind(case, "_pl$")
	local old = args.old
	local stem = is_pl and args.pl or args.stem
	local barestem = is_pl and args.barepl or args.bare
	if old and old_consonantal_suffixes[suf] or not old and consonantal_suffixes[suf] then
		if rfind(barestem, old and "[йьъ]$" or "[йь]$") then
			return barestem, ""
		else
			if suf == "й" or suf == "ь" then
				if rfind(barestem, "[аеёиіоуэюяѣ́]$") then
					suf = "й"
				else
					suf = "ь"
				end
			end
			return barestem .. suf, suf
		end
	end
	suf = com.make_unstressed(suf)
	local rules = unstressed_rules[args.hint]
	return combine_stem_and_suffix(stem, suf, rules, old)
end

-- Analogous to attach_unstressed() but for the unstressed stem and a
-- stressed suffix.
function attach_stressed(args, case, suf)
	if suf == nil then
		return nil, nil
	end
 	-- circumflex forces stress even when the accent pattern calls for no stress
	suf = rsub(suf, "̂", "́")
	if not rfind(suf, "[ё́]") then -- if suf has no "ё" or accent marks
		return attach_unstressed(args, case, suf)
	end
	local is_pl = rfind(case, "_pl$")
	local old = args.old
	local stem = is_pl and args.upl or args.ustem
	local rules = stressed_rules[args.hint]
	return combine_stem_and_suffix(stem, suf, rules, old)
end

-- Attach the appropriate stressed or unstressed stem (or plural stem as
-- determined by CASE, or barestem) out of ARGS to the suffix SUF, which may
-- be a list of alternative suffixes (e.g. in the inst sg of feminine nouns).
-- Calls FUN (either attach_stressed() or attach_unstressed() to do the work
-- for an individual suffix. Returns two values, a list of combined forms
-- and a list of the real suffixes used (which may be modified from the
-- passed-in suffixes, e.g. by removing stress marks or modifying vowels in
-- various ways after a stem-final velar, sibilant or ц).
local function attach_with(args, case, suf, fun)
	if type(suf) == "table" then
		local all_combineds = {}
		local all_realsufs = {}
		for _, x in ipairs(suf) do
			local combineds, realsufs = attach_with(args, case, x, fun)
			for _, combined in ipairs(combineds) do
				table.insert(all_combineds, combined)
			end
			for _, realsuf in ipairs(realsufs) do
				table.insert(all_realsufs, realsuf)
			end
		end
		return all_combineds, all_realsufs
	else
		local combined, realsuf = fun(args, case, suf)
		return {combined}, {realsuf}
	end
end

-- Generate the form(s) and suffix(es) for CASE according to the declension
-- table DECL, using the attachment function FUN (one of attach_stressed()
-- or attach_unstressed()).
local function gen_form(args, decl, case, fun)
	if not args.forms[case] then
		args.forms[case] = {}
	end
	if not args.suffixes[case] then
		args.suffixes[case] = {}
	end
	local combineds, realsufs = attach_with(args, case, decl[case], fun)
	for _, form in ipairs(combineds) do
		ut.insert_if_not(args.forms[case], form)
	end
	for _, realsuf in ipairs(realsufs) do
		ut.insert_if_not(args.suffixes[case], realsuf)
	end
end

local attachers = {
	["+"] = attach_stressed,
	["-"] = attach_unstressed,
}

function do_stress_pattern(stress_pattern, args, decl, number)
	for case in pairs(decl_cases) do
		if not number or (number == "sg" and rfind(case, "_sg$")) or
			(number == "pl" and rfind(case, "_pl$")) then
			gen_form(args, decl, case, attachers[stress_pattern[case]])
		end
	end
end

stress_patterns["1"] = {
	nom_sg="-", gen_sg="-", dat_sg="-", acc_sg="-", ins_sg="-", pre_sg="-",
	nom_pl="-", gen_pl="-", dat_pl="-", acc_pl="-", ins_pl="-", pre_pl="-",
}

stress_patterns["2"] = {
	nom_sg="+", gen_sg="+", dat_sg="+", acc_sg="+", ins_sg="+", pre_sg="+",
	nom_pl="+", gen_pl="+", dat_pl="+", acc_pl="+", ins_pl="+", pre_pl="+",
}

stress_patterns["3"] = {
	nom_sg="-", gen_sg="-", dat_sg="-", acc_sg="-", ins_sg="-", pre_sg="-",
	nom_pl="+", gen_pl="+", dat_pl="+", acc_pl="+", ins_pl="+", pre_pl="+",
}

stress_patterns["4"] = {
	nom_sg="+", gen_sg="+", dat_sg="+", acc_sg="+", ins_sg="+", pre_sg="+",
	nom_pl="-", gen_pl="-", dat_pl="-", acc_pl="-", ins_pl="-", pre_pl="-",
}

stress_patterns["4*"] = {
	nom_sg="+", gen_sg="+", dat_sg="+", acc_sg="-", ins_sg="+", pre_sg="+",
	nom_pl="-", gen_pl="-", dat_pl="-", acc_pl="-", ins_pl="-", pre_pl="-",
}

stress_patterns["5"] = {
	nom_sg="-", gen_sg="-", dat_sg="-", acc_sg="-", ins_sg="-", pre_sg="-",
	nom_pl="-", gen_pl="+", dat_pl="+", acc_pl="+", ins_pl="+", pre_pl="+",
}

stress_patterns["6"] = {
	nom_sg="+", gen_sg="+", dat_sg="+", acc_sg="+", ins_sg="+", pre_sg="+",
	nom_pl="-", gen_pl="+", dat_pl="+", acc_pl="+", ins_pl="+", pre_pl="+",
}

stress_patterns["6*"] = {
	nom_sg="+", gen_sg="+", dat_sg="+", acc_sg="-", ins_sg="+", pre_sg="+",
	nom_pl="-", gen_pl="+", dat_pl="+", acc_pl="+", ins_pl="+", pre_pl="+",
}

stressed_gen_pl_patterns = ut.list_to_set({"2", "3", "5", "6", "6*"})

stressed_pre_sg_patterns = ut.list_to_set({"2", "4", "4*", "6", "6*"})

local after_titles = {
	["a"] = " (animate)",
	["i"] = " (inanimate)",
	["b"] = "",
}

local numbers = {
	["s"] = "singular",
	["p"] = "plural",
}

local form_temp = [=[{term}<br/><span style="color: #888">{tr}</span>]=]
local old_title_temp = [=[Pre-reform declension of <b lang="ru" class="Cyrl">{lemma}</b>]=]
local title_temp = [=[Declension of <b lang="ru" class="Cyrl">{lemma}</b>]=]

local partitive = nil
local locative = nil
local vocative = nil
local notes_template = nil
local templates = {}

-- cases that are declined normally instead of handled through overrides
decl_cases = ut.list_to_set({
	"nom_sg", "gen_sg", "dat_sg", "acc_sg", "ins_sg", "pre_sg",
	"nom_pl", "gen_pl", "dat_pl", "acc_pl", "ins_pl", "pre_pl",
})

-- all cases displayable or handleable through overrides
cases = ut.list_to_set({
	"nom_sg", "gen_sg", "dat_sg", "acc_sg", "ins_sg", "pre_sg",
	"nom_pl", "gen_pl", "dat_pl", "acc_pl", "ins_pl", "pre_pl",
	"par", "loc", "voc",
})

-- Convert a raw override into a canonicalized list of individual overrides.
-- If input is nil, so is output. Certain junk (e.g. <br/>) is removed,
-- and ~ is substituted appropriately; ARGS and ISPL are required for this
-- purpose. if will still be necessary to call m_table_tools.get_notes()
-- to separate off any trailing "notes" (asterisks, superscript numbers, etc.),
-- and m_links.remove_links() to remove any links to get the raw override
-- form.
function canonicalize_override(val, args, ispl)
	if val then
		-- clean <br /> that's in many multi-form entries and messes up linking
		val = rsub(val, "<br%s*/>", "")
		val = rsub(val, "~", ispl and args.pl or args.stem)
		val = rsplit(val, "%s*,%s*")
	end
	return val
end

function handle_forms_and_overrides(args)
	for case in pairs(cases) do
		local ispl = rfind(case, "_pl$")
		if args.sgtail and not ispl and args.forms[case] then
			local lastarg = #(args.forms[case])
			if lastarg > 0 then
				args.forms[case][lastarg] = args.forms[case][lastarg] .. args.sgtail
			end
		end
		if args.pltail and ispl and args.forms[case] then
			local lastarg = #(args.forms[case])
			if lastarg > 0 then
				args.forms[case][lastarg] = args.forms[case][lastarg] .. args.pltail
			end
		end
		if args[case] then
			args[case] = canonicalize_override(args[case], args, ispl)
		else
			args[case] = args.forms[case]
		end
	end

	-- handle + in loc/par meaning "the expected form"
	for _, case in ipairs({"loc", "par"}) do
		if args[case] then
			local new_args = {}
			for _, arg in ipairs(args[case]) do
				-- don't just handle + by itself in case the arg has в or на
				-- or whatever attached to it
				if rfind(arg, "^%+") or rfind(arg, "[%s%[|]%+") then
					for _, dat in ipairs(args["dat_sg"]) do
						local subval = case == "par" and dat or com.make_ending_stressed(dat)
						-- wrap the word in brackets so it's linked; but not if it
						-- appears to already be linked
						local newarg = rsub(arg, "^%+", "[[" .. subval .. "]]")
						newarg = rsub(newarg, "([%[|])%+", "%1" .. subval)
						newarg = rsub(newarg, "(%s)%+", "%1[[" .. subval .. "]]")
						table.insert(new_args, newarg)
					end
				else
					table.insert(new_args, arg)
				end
			end
			args[case] = new_args
		end
	end
end

-- Make the table
function make_table(args)
	local anim = args.a
	local numb = args.n
	local old = args.old
	args.after_title = after_titles[anim]
	args.number = numbers[numb]

	args.lemma = m_links.remove_links((numb == "p") and table.concat(args.nom_pl, ", ") or table.concat(args.nom_sg, ", "))
	args.title = args.title or
		strutils.format(old and old_title_temp or title_temp, args)

	for case in pairs(cases) do
		if args[case] then
			if type(args[case]) ~= "table" then
				error("Logic error, args[case] should be nil or table")
			end
			if #args[case] == 0 then
				args[case] = nil
			end
		end
	end

	if anim == "a" then
		if not args.acc_sg then
			args.acc_sg = args.gen_sg
		end
		if not args.acc_pl then
			args.acc_pl = args.gen_pl
		end
	elseif anim == "i" then
		if not args.acc_sg then
			args.acc_sg = args.nom_sg
		end
		if not args.acc_pl then
			args.acc_pl = args.nom_pl
		end
	end

	for case in pairs(cases) do
		if args[case] then
			if #args[case] == 1 and args[case][1] == "-" then
				args[case] = "&mdash;"
			else
				local ru_vals = {}
				local tr_vals = {}
				for i, x in ipairs(args[case]) do
					local entry, notes = m_table_tools.get_notes(x)
<<<<<<< HEAD
=======
					-- clean <br /> that's in many multi-form entries and
					-- messes up linking
					entry = rsub(entry, "^%s*<br%s*/>%s*", "")
>>>>>>> 7fbdf09a
					if old then
						ut.insert_if_not(ru_vals, m_links.full_link(com.make_unstressed(entry), entry, lang, nil, nil, nil, {tr = "-"}, false) .. notes)
					else
						ut.insert_if_not(ru_vals, m_links.full_link(entry, nil, lang, nil, nil, nil, {tr = "-"}, false) .. notes)
					end
					ut.insert_if_not(tr_vals, lang:transliterate(m_links.remove_links(entry)) .. notes)
				end
				local term = table.concat(ru_vals, ", ")
				local tr = table.concat(tr_vals, ", ")
				args[case] = strutils.format(form_temp, {["term"] = term, ["tr"] = tr})
			end
		end
	end

	local temp = nil

	if numb == "s" then
		args.nom_x = args.nom_sg
		args.gen_x = args.gen_sg
		args.dat_x = args.dat_sg
		args.acc_x = args.acc_sg
		args.ins_x = args.ins_sg
		args.pre_x = args.pre_sg
		if args.acc_sg then
			temp = "half"
		else
			temp = "half_a"
		end
	elseif numb == "p" then
		args.nom_x = args.nom_pl
		args.gen_x = args.gen_pl
		args.dat_x = args.dat_pl
		args.acc_x = args.acc_pl
		args.ins_x = args.ins_pl
		args.pre_x = args.pre_pl
		args.par = nil
		args.loc = nil
		args.voc = nil
		if args.acc_pl then
			temp = "half"
		else
			temp = "half_a"
		end
	else
		if args.acc_pl then
			temp = "full"
		elseif args.acc_sg then
			temp = "full_af"
		else
			temp = "full_a"
		end
	end

	if args.par then
		args.par_clause = strutils.format(partitive, args)
	else
		args.par_clause = ""
	end

	if args.loc then
		args.loc_clause = strutils.format(locative, args)
	else
		args.loc_clause = ""
	end

	if args.voc then
		args.voc_clause = strutils.format(vocative, args)
	else
		args.voc_clause = ""
	end

	if args.notes then
		args.notes_clause = strutils.format(notes_template, args)
	else
		args.notes_clause = ""
	end

	return strutils.format(templates[temp], args)
end

partitive = [===[

! style="background:#eff7ff" | partitive
| {par}
|-]===]

locative = [===[

! style="background:#eff7ff" | locative
| {loc}
|-]===]

vocative = [===[

! style="background:#eff7ff" | vocative
| {voc}
|-]===]

notes_template = [===[
<div style="width:100%;text-align:left;background:#d9ebff">
<div style="display:inline-block;text-align:left;padding-left:1em;padding-right:1em">
{notes}
</div></div>
]===]

templates["full"] = [===[
<div>
<div class="NavFrame" style="display: inline-block; min-width: 45em">
<div class="NavHead" style="background:#eff7ff">{title}{after_title}</div>
<div class="NavContent">
{\op}| style="background:#F9F9F9;text-align:center; min-width:45em" class="inflection-table"
|-
! style="width:10em;background:#d9ebff" | 
! style="background:#d9ebff" | singular
! style="background:#d9ebff" | plural
|-
! style="background:#eff7ff" | nominative
| {nom_sg}
| {nom_pl}
|-
! style="background:#eff7ff" | genitive
| {gen_sg}
| {gen_pl}
|-
! style="background:#eff7ff" | dative
| {dat_sg}
| {dat_pl}
|-
! style="background:#eff7ff" | accusative
| {acc_sg}
| {acc_pl}
|-
! style="background:#eff7ff" | instrumental
| {ins_sg}
| {ins_pl}
|-
! style="background:#eff7ff" | prepositional
| {pre_sg}
| {pre_pl}
|-{par_clause}{loc_clause}{voc_clause}
|{\cl}{notes_clause}</div></div></div>]===]

templates["full_a"] = [===[
<div>
<div class="NavFrame" style="display: inline-block; min-width: 50em">
<div class="NavHead" style="background:#eff7ff">{title}{after_title}</div>
<div class="NavContent">
{\op}| style="background:#F9F9F9;text-align:center; min-width:50em" class="inflection-table"
|-
! style="width:15em;background:#d9ebff" | 
! style="background:#d9ebff" | singular
! style="background:#d9ebff" | plural
|-
! style="background:#eff7ff" | nominative
| {nom_sg}
| {nom_pl}
|-
! style="background:#eff7ff" | genitive
| {gen_sg}
| {gen_pl}
|-
! style="background:#eff7ff" | dative
| {dat_sg}
| {dat_pl}
|-
! style="background:#eff7ff" rowspan="2" | accusative <span style="padding-left:1em;display:inline-block;vertical-align:middle">animate<br/>inanimate</span>
| {gen_sg}
| {gen_pl}
|-
| {nom_sg}
| {nom_pl}
|-
! style="background:#eff7ff" | instrumental
| {ins_sg}
| {ins_pl}
|-
! style="background:#eff7ff" | prepositional
| {pre_sg}
| {pre_pl}
|-{par_clause}{loc_clause}{voc_clause}
|{\cl}{notes_clause}</div></div></div>]===]

templates["full_af"] = [===[
<div>
<div class="NavFrame" style="display: inline-block; min-width: 50em">
<div class="NavHead" style="background:#eff7ff">{title}{after_title}</div>
<div class="NavContent">
{\op}| style="background:#F9F9F9;text-align:center; min-width:50em" class="inflection-table"
|-
! style="width:15em;background:#d9ebff" | 
! style="background:#d9ebff" | singular
! style="background:#d9ebff" | plural
|-
! style="background:#eff7ff" | nominative
| {nom_sg}
| {nom_pl}
|-
! style="background:#eff7ff" | genitive
| {gen_sg}
| {gen_pl}
|-
! style="background:#eff7ff" | dative
| {dat_sg}
| {dat_pl}
|-
! style="background:#eff7ff" rowspan="2" | accusative <span style="padding-left:1em;display:inline-block;vertical-align:middle">animate<br/>inanimate</span>
| rowspan="2" | {acc_sg}
| {gen_pl}
|-
| {nom_pl}
|-
! style="background:#eff7ff" | instrumental
| {ins_sg}
| {ins_pl}
|-
! style="background:#eff7ff" | prepositional
| {pre_sg}
| {pre_pl}
|-{par_clause}{loc_clause}{voc_clause}
|{\cl}{notes_clause}</div></div></div>]===]

templates["half"] = [===[
<div>
<div class="NavFrame" style="display: inline-block; min-width: 30em">
<div class="NavHead" style="background:#eff7ff">{title}{after_title}</div>
<div class="NavContent">
{\op}| style="background:#F9F9F9;text-align:center; min-width:30em" class="inflection-table"
|-
! style="width:10em;background:#d9ebff" | 
! style="background:#d9ebff" | {number}
|-
! style="background:#eff7ff" | nominative
| {nom_x}
|-
! style="background:#eff7ff" | genitive
| {gen_x}
|-
! style="background:#eff7ff" | dative
| {dat_x}
|-
! style="background:#eff7ff" | accusative
| {acc_x}
|-
! style="background:#eff7ff" | instrumental
| {ins_x}
|-
! style="background:#eff7ff" | prepositional
| {pre_x}
|-{par_clause}{loc_clause}{voc_clause}
|{\cl}{notes_clause}</div></div></div>]===]

templates["half_a"] = [===[
<div>
<div class="NavFrame" style="display: inline-block; min-width: 35em">
<div class="NavHead" style="background:#eff7ff">{title}{after_title}</div>
<div class="NavContent">
{\op}| style="background:#F9F9F9;text-align:center; min-width:35em" class="inflection-table"
|-
! style="width:15em;background:#d9ebff" | 
! style="background:#d9ebff" | {number}
|-
! style="background:#eff7ff" | nominative
| {nom_x}
|-
! style="background:#eff7ff" | genitive
| {gen_x}
|-
! style="background:#eff7ff" | dative
| {dat_x}
|-
! style="background:#eff7ff" rowspan="2" | accusative <span style="padding-left:1em;display:inline-block;vertical-align:middle">animate<br/>inanimate</span>
| {gen_x}
|-
| {nom_x}
|-
! style="background:#eff7ff" | instrumental
| {ins_x}
|-
! style="background:#eff7ff" | prepositional
| {pre_x}
|-{par_clause}{loc_clause}{voc_clause}
|{\cl}{notes_clause}</div></div></div>]===]

return export

-- For Vim, so we get 4-space tabs
-- vim: set ts=4 sw=4 noet:<|MERGE_RESOLUTION|>--- conflicted
+++ resolved
@@ -1754,7 +1754,6 @@
 	["ю"] = {"vowel", "soft-vowel"},
 }
 
-<<<<<<< HEAD
 tltype_to_stem_type = {
 	["sibilant"] = "sibilant",
 	["velar"] = "velar",
@@ -1783,15 +1782,7 @@
 	return hint_types, stem_types
 end
 
-sibilant_suffixes = {
-	["ш"] = true,
-	["щ"] = true,
-	["ч"] = true,
-	["ж"] = true,
-}
-=======
 sibilant_suffixes = ut.list_to_set({"ш", "щ", "ч", "ж"})
->>>>>>> 7fbdf09a
 
 local function combine_stem_and_suffix(stem, suf, rules, old)
 	local first = usub(suf, 1, 1)
@@ -2112,12 +2103,6 @@
 				local tr_vals = {}
 				for i, x in ipairs(args[case]) do
 					local entry, notes = m_table_tools.get_notes(x)
-<<<<<<< HEAD
-=======
-					-- clean <br /> that's in many multi-form entries and
-					-- messes up linking
-					entry = rsub(entry, "^%s*<br%s*/>%s*", "")
->>>>>>> 7fbdf09a
 					if old then
 						ut.insert_if_not(ru_vals, m_links.full_link(com.make_unstressed(entry), entry, lang, nil, nil, nil, {tr = "-"}, false) .. notes)
 					else
